"""A script for measuring time to first response and time to close for GitHub issues.

This script uses the GitHub API to search for issues in a repository and measure
the time to first response and time to close for each issue. It then calculates
the average time to first response and time to close and writes the issues with
their metrics to a markdown file.

Functions:
    search_issues: Search for issues in a GitHub repository.
    auth_to_github: Authenticate to the GitHub API.
    measure_time_to_first_response: Measure the time to first response for a GitHub issue.
    get_average_time_to_first_response: Calculate the average time to first response for
        a list of issues.
    measure_time_to_close: Measure the time to close for a GitHub issue.
    get_average_time_to_close: Calculate the average time to close for a list of issues.
    write_to_markdown: Write the issues with metrics to a markdown file.

"""

import os
from datetime import datetime, timedelta
from os.path import dirname, join
from urllib.parse import urlparse
from typing import List

import github3

# IssueWithMetrics is a type alias for a GitHub issue with metrics attached.
from github3.issues.issue import Issue as IssueWithMetrics
from dotenv import load_dotenv



def search_issues(
    repository_url: str,
    search_query: str,
    github_connection: github3.GitHub
) -> List[github3.issues.Issue]:
    """
    Searches for issues in a GitHub repository that match the given search query.

    Args:
        repository_url (str): The URL of the repository to search in.
            ie https://github.com/user/repo
        search_query (str): The search query to use for finding issues.
        github_connection (github3.GitHub): A connection to the GitHub API.

    Returns:
        List[github3.issues.Issue]: A list of issues that match the search query.
    """
    print("Searching for issues...")
    # Parse the repository owner and name from the URL
    parsed_url = urlparse(repository_url)
    path = parsed_url.path.strip("/")
    print(f"parsing URL: {repository_url}")
    # Split the path into owner and repo
    owner, repo = path.split("/")
    print(f"owner: {owner}, repo: {repo}")

    # Search for issues that match the query
    full_query = f"repo:{owner}/{repo} {search_query}"
    issues = github_connection.search_issues(full_query)  # type: ignore

    # Print the issue titles
    for issue in issues:
        print(issue.title)

    return issues


<<<<<<< HEAD
def auth_to_github():
    """Connect to GitHub.com or GitHub Enterprise, depending on env variables."""
    if token := os.getenv("GH_TOKEN"):
=======
def auth_to_github() -> github3.GitHub | None:
    """
    Connect to GitHub.com or GitHub Enterprise, depending on env variables.

    Returns:
        github3.GitHub: A github api connection.
    """
    token = os.getenv("GH_TOKEN")
    if token:
>>>>>>> 5de46e3b
        github_connection = github3.login(token=token)
    else:
        raise ValueError("GH_TOKEN environment variable not set")

    return github_connection  # type: ignore


def measure_time_to_first_response(issue: github3.issues.Issue) -> timedelta:
    """Measure the time to first response for a single issue.

    Args:
        issue (github3.issues.Issue): A GitHub issue.

    Returns:
        time to first response (datetime.timedelta): The time to first response for the issue.

    """
    # Get the first comment
    if issue.comments <= 0:
        first_comment_time = None
        return None
    else:
        comments = issue.issue.comments(
            number=1, sort="created", direction="asc"
        )  # type: ignore
        for comment in comments:
            # Get the created_at time for the first comment
            first_comment_time = comment.created_at  # type: ignore

        # Get the created_at time for the issue
        issue_time = datetime.fromisoformat(issue.created_at)  # type: ignore

        # Calculate the time between the issue and the first comment
        return first_comment_time - issue_time


def measure_time_to_close(issue: github3.issues.Issue) -> timedelta:
    """Measure the time it takes to close an issue.

    Args:
        issue (github3.Issue): A GitHub issue.

    Returns:
        datetime.timedelta: The time it takes to close the issue.

    """
    if issue.state != "closed":
        raise ValueError("Issue must be closed to measure time to close.")

    closed_at = datetime.fromisoformat(issue.closed_at)
    created_at = datetime.fromisoformat(issue.created_at)

    return closed_at - created_at


def get_average_time_to_first_response(issues: List[IssueWithMetrics]) -> timedelta:
    """Calculate the average time to first response for a list of issues.

    Args:
        issues (List[IssueWithMetrics]): A list of GitHub issues with metrics attached.

    Returns:
        datetime.timedelta: The average time to first response for the issues in seconds.

    """
    total_time_to_first_response = 0
    none_count = 0
    for issue in issues:
        if issue.time_to_first_response:
            total_time_to_first_response += issue.time_to_first_response.total_seconds()
        else:
            none_count += 1

    average_seconds_to_first_response = total_time_to_first_response / (
        len(issues) - none_count
    )  # type: ignore

    # Print the average time to first response converting seconds to a readable time format
    print(
        f"Average time to first response: {timedelta(seconds=average_seconds_to_first_response)}"
    )

    return timedelta(seconds=average_seconds_to_first_response)


def write_to_markdown(
    issues_with_metrics: List[IssueWithMetrics],
    average_time_to_first_response: timedelta,
    average_time_to_close: timedelta,
    num_issues_opened: int,
    num_issues_closed: int,
    file=None
) -> None:
    """Write the issues with metrics to a markdown file.

    Args:
        issues_with_metrics (IssueWithMetrics): A list of GitHub issues with metrics
        average_time_to_first_response (datetime.timedelta): The average time to first
            response for the issues.
        average_time_to_close (datetime.timedelta): The average time to close for the issues.
        file (file object, optional): The file object to write to. If not provided,
            a file named "issue_metrics.md" will be created.
        num_issues_opened (int): The number of issues that remain opened.
        num_issues_closed (int): The number of issues that were closed.

    Returns:
        None.

    """
    if (
        not issues_with_metrics
        and not average_time_to_first_response
        and not average_time_to_close
        and not num_issues_opened
        and not num_issues_closed
    ):
        with file or open("issue_metrics.md", "w", encoding="utf-8") as file:
            file.write("no issues found for the given search criteria\n\n")
    else:
        # Sort the issues by time to first response
        issues_with_metrics.sort(
            key=lambda x: x.time_to_first_response or timedelta.max
        )
        with file or open("issue_metrics.md", "w", encoding="utf-8") as file:
            file.write("# Issue Metrics\n\n")
            file.write("| Metric | Value |\n")
            file.write("| --- | ---: |\n")
            file.write(
                f"| Average time to first response | {average_time_to_first_response} |\n"
            )
            file.write(f"| Average time to close | {average_time_to_close} |\n")
            file.write(f"| Number of issues that remain open | {num_issues_opened} |\n")
            file.write(f"| Number of issues closed | {num_issues_closed} |\n")
            file.write(
                f"| Total number of issues created | {len(issues_with_metrics)} |\n\n"
            )
            file.write("| Title | URL | Time to first response | Time to close \n")
            file.write("| --- | --- | ---: | ---: |\n")
            for issue in issues_with_metrics:
                file.write(
                    f"| "
                    f"{issue.title} | "
                    f"{issue.html_url} | "
                    f"{issue.time_to_first_response} |"
                    f" {issue.time_to_close} |"
                    f"\n"
                )
        print("Wrote issue metrics to issue_metrics.md")


def get_average_time_to_close(issues_with_metrics: List[IssueWithMetrics]) -> timedelta:
    """Calculate the average time to close for a list of issues.

    Args:
        issues_with_metrics (List[IssueWithMetrics]): A list of issues with metrics.
            Each issue should be a issue_with_metrics tuple.

    Returns:
        datetime.timedelta: The average time to close for the issues.

    """
    # Filter out issues with no time to close
    issues_with_time_to_close = [
        issue for issue in issues_with_metrics if issue.time_to_close is not None
    ]

    # Calculate the total time to close for all issues
    total_time_to_close = sum(
        (issue.time_to_close for issue in issues_with_time_to_close),
        timedelta(),
    )

    # Calculate the average time to close
    num_issues_with_time_to_close = len(issues_with_time_to_close)
    if num_issues_with_time_to_close > 0:
        average_time_to_close = total_time_to_close / num_issues_with_time_to_close
    else:
        average_time_to_close = None

    # Print the average time to close converting seconds to a readable time format
    print(f"Average time to close: {average_time_to_close}")
    return average_time_to_close


def main():
    """Run the issue-metrics script.

    This function authenticates to GitHub, searches for issues using the
    SEARCH_QUERY environment variable, measures the time to first response
    and close for each issue, calculates the average time to first response,
    and writes the results to a markdown file.

    Raises:
        ValueError: If the SEARCH_QUERY environment variable is not set.
        ValueError: If the REPOSITORY_URL environment variable is not set.
    """

    print("Starting issue-metrics search...")

    # Load env variables from file
    dotenv_path = join(dirname(__file__), ".env")
    load_dotenv(dotenv_path)

    # Auth to GitHub.com
    github_connection = auth_to_github()

    # Get the environment variables for use in the script
    search_query, repo_url = get_env_vars()

    # Search for issues
    issues = search_issues(repo_url, search_query, github_connection)
    if len(issues.items) <= 0:
        print("No issues found")
        write_to_markdown(None, None, None, None, None)
        return

    # Find the time to first response, time to close, average, open, and closed issues
    issues_with_metrics = []
    num_issues_open = 0
    num_issues_closed = 0

    for issue in issues:
        issue_with_metrics = IssueWithMetrics(
            issue.title,  # type: ignore
            issue.html_url,  # type: ignore
            None,
            None,
        )
        issue_with_metrics.time_to_first_response = measure_time_to_first_response(
            issue
        )
        if issue.state == "closed":  # type: ignore
            issue_with_metrics.time_to_close = measure_time_to_close(issue)  # type: ignore
        if issue.state == "closed":
            num_issues_closed += 1
        elif issue.state == "open":
            num_issues_open += 1
        issues_with_metrics.append(issue_with_metrics)

    average_time_to_first_response = get_average_time_to_first_response(
        issues_with_metrics
    )
    average_time_to_close = None
    if num_issues_closed > 0:
        average_time_to_close = get_average_time_to_close(issues_with_metrics)

    # Write the results to a markdown file
    write_to_markdown(
        issues_with_metrics,
        average_time_to_first_response,
        average_time_to_close,
        num_issues_open,
        num_issues_closed,
    )


def get_env_vars() -> tuple[str, str]:
    """
    Get the environment variables for use in the script.

    Returns:
        str: the search query used to filter issues and prs
        str: the full url of the repo to search
    """
    search_query = os.getenv("SEARCH_QUERY")
    if not search_query:
        raise ValueError("SEARCH_QUERY environment variable not set")

    if repo_url := os.getenv("REPOSITORY_URL"):
        return search_query, repo_url
    else:
        raise ValueError("REPOSITORY_URL environment variable not set")


class IssueWithMetrics:
    """A class to represent a GitHub issue with metrics."""

    def __init__(
        self, title, html_url, time_to_first_response=None, time_to_close=None
    ):
        self.title = title
        self.html_url = html_url
        self.time_to_first_response = time_to_first_response
        self.time_to_close = time_to_close


if __name__ == "__main__":
    main()<|MERGE_RESOLUTION|>--- conflicted
+++ resolved
@@ -68,21 +68,17 @@
     return issues
 
 
-<<<<<<< HEAD
+
 def auth_to_github():
     """Connect to GitHub.com or GitHub Enterprise, depending on env variables."""
+    
+    """
+    Connect to GitHub.com or GitHub Enterprise, depending on env variables.
+
+    Returns:
+        github3.GitHub: A github api connection.
+    """
     if token := os.getenv("GH_TOKEN"):
-=======
-def auth_to_github() -> github3.GitHub | None:
-    """
-    Connect to GitHub.com or GitHub Enterprise, depending on env variables.
-
-    Returns:
-        github3.GitHub: A github api connection.
-    """
-    token = os.getenv("GH_TOKEN")
-    if token:
->>>>>>> 5de46e3b
         github_connection = github3.login(token=token)
     else:
         raise ValueError("GH_TOKEN environment variable not set")
